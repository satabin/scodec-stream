--- conflicted
+++ resolved
@@ -11,26 +11,17 @@
 
 object ScodecStreamSpec extends Properties("scodec.stream") {
 
-<<<<<<< HEAD
   property("many/tryMany") = {
     implicit val arbLong = Arbitrary(Gen.choose(1L,500L)) // chunk sizes
 
     forAll { (ints: List[Int], n: Long) =>
-      val bits = repeated(int32).encodeValid(ints.toIndexedSeq)
+      val bits = vector(int32).encodeValid(Vector.empty[Int] ++ ints)
       val bits2 = E.many(int32).encodeAllValid(ints)
       bits == bits2 &&
       D.once(int32).many.decodeAllValid(bits).toList == ints &&
       D.tryMany(int32).decodeAllValid(bits2).toList == ints &&
       D.manyChunked(n.toInt)(int32).decodeAllValid(bits2).toList == ints
     }
-=======
-  property("many/tryMany") = forAll { (ints: List[Int]) =>
-    val bits = vector(int32).encodeValid(ints.toVector)
-    val bits2 = E.many(int32).encodeAllValid(ints)
-    bits == bits2 &&
-    D.once(int32).many.decodeAllValid(bits).toList == ints &&
-    D.tryMany(int32).decodeAllValid(bits2).toList == ints
->>>>>>> 8bbeb0d3
   }
 
   property("tryMany-example") = secure {
